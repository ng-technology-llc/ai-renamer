{
<<<<<<< HEAD
  "version": "0.0.5", 
  "scripts": {
    "dev": "deno run --allow-read --allow-net --allow-write --watch main.ts", 
    "buildapp": "deno compile --allow-read --allow-net --allow-write --output airenamer main.ts"
  }
=======
  "version": "0.0.6"
>>>>>>> 8a591e00
}<|MERGE_RESOLUTION|>--- conflicted
+++ resolved
@@ -1,11 +1,7 @@
 {
-<<<<<<< HEAD
-  "version": "0.0.5", 
+  "version": "0.0.5",
   "scripts": {
-    "dev": "deno run --allow-read --allow-net --allow-write --watch main.ts", 
+    "dev": "deno run --allow-read --allow-net --allow-write --watch main.ts",
     "buildapp": "deno compile --allow-read --allow-net --allow-write --output airenamer main.ts"
   }
-=======
-  "version": "0.0.6"
->>>>>>> 8a591e00
 }